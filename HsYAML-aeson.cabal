cabal-version:       2.2
name:                HsYAML-aeson
version:             0.2.0.0
license:             GPL-2.0-or-later
license-file:        LICENSE.GPLv2
author:              Herbert Valerio Riedel
maintainer:          hvr@gnu.org
copyright:           2018-2019 Herbert Valerio Riedel
category:            Text, Codec, Web, JSON, YAML
synopsis:            JSON to YAML Adapter
description:
  The [YAML 1.2](https://yaml.org/spec/1.2/spec.html) format provides
  a much richer data-model and feature-set
  than the [JavaScript Object Notation (JSON)](https://tools.ietf.org/html/rfc7159) format.
  However, sometimes it's desirable to ignore the extra capabilities
  and treat YAML as if it was merely a more convenient markup format
  for humans to write JSON data. To this end this module provides a
  compatibility layer atop [HsYAML](https://hackage.haskell.org/package/HsYAML)
  which allows decoding YAML documents in the more limited JSON data-model while also providing
  convenience by reusing [aeson](https://hackage.haskell.org/package/aeson)'s
  'FromJSON' instances for decoding the YAML data into native Haskell data types.

extra-source-files:
  CHANGELOG.md

source-repository head
  type: git
  location: https://github.com/hvr/HsYAML-aeson.git

flag exe
  description: Enable @exe:yaml-test@ component
  manual: True
  default: False

library
  exposed-modules: Data.YAML.Aeson
  build-depends:
    , HsYAML      ^>= 0.2.0
    , aeson        >= 1.4.0.0 && < 1.6
<<<<<<< HEAD
    , base         >= 4.5 && < 4.16
    , bytestring  ^>= 0.9.2.1 || ^>= 0.10.0.2
=======
    , base         >= 4.5 && < 4.15
    , bytestring  ^>= 0.9.2.1 || ^>= 0.10.0.2 || ^>= 0.11.0.0
>>>>>>> 266a70b6
    , containers   >=0.4.2 && <0.7
    , mtl         ^>= 2.2.1
    , scientific  ^>= 0.3.6.2
    , text        ^>= 1.2.3
    , unordered-containers ^>= 0.2
    , vector      ^>= 0.12.0.2

  hs-source-dirs:      src
  default-language:    Haskell2010
  other-extensions:    RecordWildCards Trustworthy
  ghc-options: -Wall

executable yaml-test
  hs-source-dirs:      src-test
  main-is:             Main.hs
  default-language:    Haskell2010

  if flag(exe)
    build-depends: HsYAML
                 , HsYAML-aeson
                 , base
                 , aeson
                 , bytestring
                 , directory   >= 1.2 && < 1.4
  else
    buildable: False<|MERGE_RESOLUTION|>--- conflicted
+++ resolved
@@ -37,13 +37,8 @@
   build-depends:
     , HsYAML      ^>= 0.2.0
     , aeson        >= 1.4.0.0 && < 1.6
-<<<<<<< HEAD
     , base         >= 4.5 && < 4.16
-    , bytestring  ^>= 0.9.2.1 || ^>= 0.10.0.2
-=======
-    , base         >= 4.5 && < 4.15
     , bytestring  ^>= 0.9.2.1 || ^>= 0.10.0.2 || ^>= 0.11.0.0
->>>>>>> 266a70b6
     , containers   >=0.4.2 && <0.7
     , mtl         ^>= 2.2.1
     , scientific  ^>= 0.3.6.2
