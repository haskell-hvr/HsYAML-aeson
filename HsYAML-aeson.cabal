cabal-version:       2.2
name:                HsYAML-aeson
version:             0.2.0.0
license:             GPL-2.0-or-later
license-file:        LICENSE.GPLv2
author:              Herbert Valerio Riedel
maintainer:          hvr@gnu.org
copyright:           2018-2019 Herbert Valerio Riedel
category:            Text, Codec, Web, JSON, YAML
synopsis:            JSON to YAML Adapter
description:
  The [YAML 1.2](https://yaml.org/spec/1.2/spec.html) format provides
  a much richer data-model and feature-set
  than the [JavaScript Object Notation (JSON)](https://tools.ietf.org/html/rfc7159) format.
  However, sometimes it's desirable to ignore the extra capabilities
  and treat YAML as if it was merely a more convenient markup format
  for humans to write JSON data. To this end this module provides a
  compatibility layer atop [HsYAML](https://hackage.haskell.org/package/HsYAML)
  which allows decoding YAML documents in the more limited JSON data-model while also providing
  convenience by reusing [aeson](https://hackage.haskell.org/package/aeson)'s
  'FromJSON' instances for decoding the YAML data into native Haskell data types.

extra-source-files:
  CHANGELOG.md

source-repository head
  type: git
  location: https://github.com/hvr/HsYAML-aeson.git

flag exe
  description: Enable @exe:yaml-test@ component
  manual: True
  default: False

library
  exposed-modules: Data.YAML.Aeson
  build-depends:
    , HsYAML      ^>= 0.2.0
<<<<<<< HEAD
    , aeson       ^>= 1.4.0.0 || ^>= 1.5.0.0 || ^>= 2.0.0.0
    , base         >= 4.5 && < 4.15
    , bytestring  ^>= 0.9.2.1 || ^>= 0.10.0.2
=======
    , aeson        >= 1.4.0.0 && < 1.6
    , base         >= 4.5 && < 4.16
    , bytestring  ^>= 0.9.2.1 || ^>= 0.10.0.2 || ^>= 0.11.0.0
>>>>>>> 263be107
    , containers   >=0.4.2 && <0.7
    , mtl         ^>= 2.2.1
    , scientific  ^>= 0.3.6.2
    , text        ^>= 1.2.3
    , unordered-containers ^>= 0.2
    , vector      ^>= 0.12.0.2

  hs-source-dirs:      src
  default-language:    Haskell2010
  other-extensions:    RecordWildCards Trustworthy
  ghc-options: -Wall

executable yaml-test
  hs-source-dirs:      src-test
  main-is:             Main.hs
  default-language:    Haskell2010

  if flag(exe)
    build-depends: HsYAML
                 , HsYAML-aeson
                 , base
                 , aeson
                 , bytestring
                 , directory   >= 1.2 && < 1.4
  else
    buildable: False<|MERGE_RESOLUTION|>--- conflicted
+++ resolved
@@ -36,15 +36,9 @@
   exposed-modules: Data.YAML.Aeson
   build-depends:
     , HsYAML      ^>= 0.2.0
-<<<<<<< HEAD
     , aeson       ^>= 1.4.0.0 || ^>= 1.5.0.0 || ^>= 2.0.0.0
-    , base         >= 4.5 && < 4.15
-    , bytestring  ^>= 0.9.2.1 || ^>= 0.10.0.2
-=======
-    , aeson        >= 1.4.0.0 && < 1.6
     , base         >= 4.5 && < 4.16
     , bytestring  ^>= 0.9.2.1 || ^>= 0.10.0.2 || ^>= 0.11.0.0
->>>>>>> 263be107
     , containers   >=0.4.2 && <0.7
     , mtl         ^>= 2.2.1
     , scientific  ^>= 0.3.6.2
